<<<<<<< HEAD
from api import WebAPI

__version__ = "0.7.3"

__all__ = ['WebAPI']
=======
from .api import WebAPI

__version__ = "0.8.0"

__all__ = ['WebAPI']
>>>>>>> eb761da2
<|MERGE_RESOLUTION|>--- conflicted
+++ resolved
@@ -1,13 +1,5 @@
-<<<<<<< HEAD
-from api import WebAPI
-
-__version__ = "0.7.3"
-
-__all__ = ['WebAPI']
-=======
 from .api import WebAPI
 
-__version__ = "0.8.0"
+__version__ = "0.8.1"
 
-__all__ = ['WebAPI']
->>>>>>> eb761da2
+__all__ = ['WebAPI']