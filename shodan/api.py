<<<<<<< HEAD
try:
    from json       import dumps, loads
except:
    from simplejson import dumps, loads
from urllib2    import urlopen
from urllib     import urlencode

__all__ = ['WebAPI']

class WebAPIError(Exception):
    def __init__(self, value):
        self.value = value
    
    def __str__(self):
        return self.value


class WebAPI:
    """Wrapper around the SHODAN webservices API"""
    
    class Exploits:
        
        def __init__(self, parent):
            self.parent = parent
            
        def search(self, query, sources=[], cve=None, osvdb=None, msb=None, bid=None):
            """Search the entire Shodan Exploits archive using the same query syntax
            as the website.
            
            Arguments:
            query    -- exploit search query; same syntax as website
            
            Optional arguments:
            sources  -- metasploit, cve, osvdb, exploitdb, or packetstorm
            cve      -- CVE identifier (ex. 2010-0432)
            osvdb    -- OSVDB identifier (ex. 11666)
            msb      -- Microsoft Security Bulletin ID (ex. MS05-030)
            bid      -- Bugtraq identifier (ex. 13951)
            
            """
            if sources:
                query += ' source:' + ','.join(sources)
            if cve:
                query += ' cve:%s' % (str(cve).strip())
            if osvdb:
                query += ' osvdb:%s' % (str(osvdb).strip())
            if msb:
                query += ' msb:%s' % (str(msb).strip())
            if bid:
                query += ' bid:%s' % (str(bid).strip())
            return self.parent._request('search_exploits', {'q': query})
    
    class ExploitDb:
        
        def __init__(self, parent):
            self.parent = parent
        
        def download(self, id):
            """Download the exploit code from the ExploitDB archive.
    
            Arguments:
            id    -- ID of the ExploitDB entry
    
            Returns:
            A dictionary with the following fields:
            filename        -- Name of the file
            content-type    -- Mimetype
            data            -- Contents of the file
    
            """
            return self.parent._request('exploitdb/download', {'id': id})
        
        def search(self, query, **kwargs):
            """Search the ExploitDB archive.
    
            Arguments:
            query     -- Search terms
            
            Optional arguments:
            author    -- Name of the exploit submitter
            platform  -- Target platform (e.g. windows, linux, hardware etc.)
            port      -- Service port number
            type      -- Any, dos, local, papers, remote, shellcode and webapps
    
            Returns:
            A dictionary with 2 main items: matches (list) and total (int).
            Each item in 'matches' is a dictionary with the following elements:
            
            id
            author
            date
            description
            platform
            port
            type
    
            """
            return self.parent._request('exploitdb/search', dict(q=query, **kwargs))
    
    class Msf:
        
        def __init__(self, parent):
            self.parent = parent
            
        def download(self, id):
            """Download a metasploit module given the fullname (id) of it.
            
            Arguments:
            id        -- fullname of the module (ex. auxiliary/admin/backupexec/dump)
            
            Returns:
            A dictionary with the following fields:
            filename        -- Name of the file
            content-type    -- Mimetype
            data            -- File content
            """
            return self.parent._request('msf/download', {'id': id})
        
        def search(self, query, **kwargs):
            """Search for a Metasploit module.
            """
            return self.parent._request('msf/search', dict(q=query, **kwargs))
    
    def __init__(self, key):
        """Initializes the API object.
        
        Arguments:
        key -- your API key
        
        """
        self.api_key = key
        self.base_url = 'http://www.shodanhq.com/api/'
        self.exploits = self.Exploits(self)
        self.exploitdb = self.ExploitDb(self)
        self.msf = self.Msf(self)
    
    def _request(self, function, params):
        """General-purpose function to create web requests to SHODAN.
        
        Arguments:
        function  -- name of the function you want to execute
        params      -- dictionary of parameters for the function
        
        Returns
        A JSON string containing the function's results.
        
        """
        # Add the API key parameter automatically
        params['key'] = self.api_key
        
        # Send the request
        data = urlopen(self.base_url + function + '?' + urlencode(params)).read()
        
        # Parse the text into JSON
        data = loads(data)
        
        # Raise an exception if an error occurred
        if data.get('error', None):
            raise WebAPIError(data['error'])
        
        # Return the data
        return data
    
    def count(self, query):
        """Returns the total number of search results for the query.
        """
        return self._request('count', {'q': query})
    
    def locations(self, query):
        """Return a break-down of all the countries and cities that the results for
        the given search are located in.
        """
        return self._request('locations', {'q': query})
    
    def fingerprint(self, banner):
        """Determine the software based on the banner.
        
        Arguments:
        banner  - HTTP banner
        
        Returns:
        A list of software that matched the given banner.
        """
        return self._request('fingerprint', {'banner': banner})
    
    def host(self, ip):
        """Get all available information on an IP.

        Arguments:
        ip    -- IP of the computer

        Returns:
        All available information SHODAN has on the given IP,
        subject to API key restrictions.

        """
        return self._request('host', {'ip': ip})
    
    def info(self):
        """Returns information about the current API key, such as a list of add-ons
        and other features that are enabled for the current user's API plan.
        """
        return self._request('info', {})
    
    def search(self, query, page=1, limit=None, offset=None):
        """Search the SHODAN database.
        
        Arguments:
        query    -- search query; identical syntax to the website
        
        Optional arguments:
        page     -- page number of the search results 
        limit    -- number of results to return
        offset   -- search offset to begin getting results from
        
        Returns:
        A dictionary with 3 main items: matches, countries and total.
        Visit the website for more detailed information.
        
        """
        args = {
            'q': query,
            'p': page,
        }
        if limit:
            args['l'] = limit
            if offset:
                args['o'] = offset
        
        return self._request('search', args)
=======
try:
    from json       import dumps, loads
except:
    from simplejson import dumps, loads

try:
    # Python 2
    from urllib2    import urlopen
    from urllib     import urlencode
except:
    # Python 3
    from urllib.request     import urlopen
    from urllib.parse       import urlencode

__all__ = ['WebAPI']

class WebAPIError(Exception):
    def __init__(self, value):
        self.value = value
    
    def __str__(self):
        return self.value


class WebAPI:
    """Wrapper around the SHODAN webservices API"""
    
    class Exploits:
        
        def __init__(self, parent):
            self.parent = parent
            
        def search(self, query, sources=[], cve=None, osvdb=None, msb=None, bid=None):
            """Search the entire Shodan Exploits archive using the same query syntax
            as the website.
            
            Arguments:
            query    -- exploit search query; same syntax as website
            
            Optional arguments:
            sources  -- metasploit, cve, osvdb, exploitdb, or packetstorm
            cve      -- CVE identifier (ex. 2010-0432)
            osvdb    -- OSVDB identifier (ex. 11666)
            msb      -- Microsoft Security Bulletin ID (ex. MS05-030)
            bid      -- Bugtraq identifier (ex. 13951)
            
            """
            if sources:
                query += ' source:' + ','.join(sources)
            if cve:
                query += ' cve:%s' % (str(cve).strip())
            if osvdb:
                query += ' osvdb:%s' % (str(osvdb).strip())
            if msb:
                query += ' msb:%s' % (str(msb).strip())
            if bid:
                query += ' bid:%s' % (str(bid).strip())
            return self.parent._request('search_exploits', {'q': query})
    
    class ExploitDb:
        
        def __init__(self, parent):
            self.parent = parent
        
        def download(self, id):
            """Download the exploit code from the ExploitDB archive.
    
            Arguments:
            id    -- ID of the ExploitDB entry
    
            Returns:
            A dictionary with the following fields:
            filename        -- Name of the file
            content-type    -- Mimetype
            data            -- Contents of the file
    
            """
            return self.parent._request('exploitdb/download', {'id': id})
        
        def search(self, query, **kwargs):
            """Search the ExploitDB archive.
    
            Arguments:
            query     -- Search terms
            
            Optional arguments:
            author    -- Name of the exploit submitter
            platform  -- Target platform (e.g. windows, linux, hardware etc.)
            port      -- Service port number
            type      -- Any, dos, local, papers, remote, shellcode and webapps
    
            Returns:
            A dictionary with 2 main items: matches (list) and total (int).
            Each item in 'matches' is a dictionary with the following elements:
            
            id
            author
            date
            description
            platform
            port
            type
    
            """
            return self.parent._request('exploitdb/search', dict(q=query, **kwargs))
    
    class Msf:
        
        def __init__(self, parent):
            self.parent = parent
            
        def download(self, id):
            """Download a metasploit module given the fullname (id) of it.
            
            Arguments:
            id        -- fullname of the module (ex. auxiliary/admin/backupexec/dump)
            
            Returns:
            A dictionary with the following fields:
            filename        -- Name of the file
            content-type    -- Mimetype
            data            -- File content
            """
            return self.parent._request('msf/download', {'id': id})
        
        def search(self, query, **kwargs):
            """Search for a Metasploit module.
            """
            return self.parent._request('msf/search', dict(q=query, **kwargs))
    
    def __init__(self, key):
        """Initializes the API object.
        
        Arguments:
        key -- your API key
        
        """
        self.api_key = key
        self.base_url = 'http://www.shodanhq.com/api/'
        self.exploits = self.Exploits(self)
        self.exploitdb = self.ExploitDb(self)
        self.msf = self.Msf(self)
    
    def _request(self, function, params):
        """General-purpose function to create web requests to SHODAN.
        
        Arguments:
        function  -- name of the function you want to execute
        params      -- dictionary of parameters for the function
        
        Returns
        A JSON string containing the function's results.
        
        """
        # Add the API key parameter automatically
        params['key'] = self.api_key
        
        # Send the request
        data = urlopen(self.base_url + function + '?' + urlencode(params)).read().decode('utf-8')
        
        # Parse the text into JSON
        data = loads(data)
        
        # Raise an exception if an error occurred
        if data.get('error', None):
            raise WebAPIError(data['error'])
        
        # Return the data
        return data
    
    def locations(self, query):
        """Return a break-down of all the countries and cities that the results for
        the given search are located in.
        """
        return self._request('locations', {'q': query})
    
    def fingerprint(self, banner):
        """Determine the software based on the banner.
        
        Arguments:
        banner  - HTTP banner
        
        Returns:
        A list of software that matched the given banner.
        """
        return self._request('fingerprint', {'banner': banner})
    
    def host(self, ip):
        """Get all available information on an IP.

        Arguments:
        ip    -- IP of the computer

        Returns:
        All available information SHODAN has on the given IP,
        subject to API key restrictions.

        """
        return self._request('host', {'ip': ip})
    
    def info(self):
        """Returns information about the current API key, such as a list of add-ons
        and other features that are enabled for the current user's API plan.
        """
        return self._request('info', {})
    
    def search(self, query, page=1, limit=None, offset=None):
        """Search the SHODAN database.
        
        Arguments:
        query    -- search query; identical syntax to the website
        
        Optional arguments:
        page     -- page number of the search results 
        limit    -- number of results to return
        offset   -- search offset to begin getting results from
        
        Returns:
        A dictionary with 3 main items: matches, countries and total.
        Visit the website for more detailed information.
        
        """
        args = {
            'q': query,
            'p': page,
        }
        if limit:
            args['l'] = limit
            if offset:
                args['o'] = offset
        
        return self._request('search', args)
>>>>>>> eb761da2
<|MERGE_RESOLUTION|>--- conflicted
+++ resolved
@@ -1,10 +1,16 @@
-<<<<<<< HEAD
 try:
     from json       import dumps, loads
 except:
     from simplejson import dumps, loads
-from urllib2    import urlopen
-from urllib     import urlencode
+
+try:
+    # Python 2
+    from urllib2    import urlopen
+    from urllib     import urlencode
+except:
+    # Python 3
+    from urllib.request     import urlopen
+    from urllib.parse       import urlencode
 
 __all__ = ['WebAPI']
 
@@ -150,7 +156,7 @@
         params['key'] = self.api_key
         
         # Send the request
-        data = urlopen(self.base_url + function + '?' + urlencode(params)).read()
+        data = urlopen(self.base_url + function + '?' + urlencode(params)).read().decode('utf-8')
         
         # Parse the text into JSON
         data = loads(data)
@@ -228,238 +234,4 @@
             if offset:
                 args['o'] = offset
         
-        return self._request('search', args)
-=======
-try:
-    from json       import dumps, loads
-except:
-    from simplejson import dumps, loads
-
-try:
-    # Python 2
-    from urllib2    import urlopen
-    from urllib     import urlencode
-except:
-    # Python 3
-    from urllib.request     import urlopen
-    from urllib.parse       import urlencode
-
-__all__ = ['WebAPI']
-
-class WebAPIError(Exception):
-    def __init__(self, value):
-        self.value = value
-    
-    def __str__(self):
-        return self.value
-
-
-class WebAPI:
-    """Wrapper around the SHODAN webservices API"""
-    
-    class Exploits:
-        
-        def __init__(self, parent):
-            self.parent = parent
-            
-        def search(self, query, sources=[], cve=None, osvdb=None, msb=None, bid=None):
-            """Search the entire Shodan Exploits archive using the same query syntax
-            as the website.
-            
-            Arguments:
-            query    -- exploit search query; same syntax as website
-            
-            Optional arguments:
-            sources  -- metasploit, cve, osvdb, exploitdb, or packetstorm
-            cve      -- CVE identifier (ex. 2010-0432)
-            osvdb    -- OSVDB identifier (ex. 11666)
-            msb      -- Microsoft Security Bulletin ID (ex. MS05-030)
-            bid      -- Bugtraq identifier (ex. 13951)
-            
-            """
-            if sources:
-                query += ' source:' + ','.join(sources)
-            if cve:
-                query += ' cve:%s' % (str(cve).strip())
-            if osvdb:
-                query += ' osvdb:%s' % (str(osvdb).strip())
-            if msb:
-                query += ' msb:%s' % (str(msb).strip())
-            if bid:
-                query += ' bid:%s' % (str(bid).strip())
-            return self.parent._request('search_exploits', {'q': query})
-    
-    class ExploitDb:
-        
-        def __init__(self, parent):
-            self.parent = parent
-        
-        def download(self, id):
-            """Download the exploit code from the ExploitDB archive.
-    
-            Arguments:
-            id    -- ID of the ExploitDB entry
-    
-            Returns:
-            A dictionary with the following fields:
-            filename        -- Name of the file
-            content-type    -- Mimetype
-            data            -- Contents of the file
-    
-            """
-            return self.parent._request('exploitdb/download', {'id': id})
-        
-        def search(self, query, **kwargs):
-            """Search the ExploitDB archive.
-    
-            Arguments:
-            query     -- Search terms
-            
-            Optional arguments:
-            author    -- Name of the exploit submitter
-            platform  -- Target platform (e.g. windows, linux, hardware etc.)
-            port      -- Service port number
-            type      -- Any, dos, local, papers, remote, shellcode and webapps
-    
-            Returns:
-            A dictionary with 2 main items: matches (list) and total (int).
-            Each item in 'matches' is a dictionary with the following elements:
-            
-            id
-            author
-            date
-            description
-            platform
-            port
-            type
-    
-            """
-            return self.parent._request('exploitdb/search', dict(q=query, **kwargs))
-    
-    class Msf:
-        
-        def __init__(self, parent):
-            self.parent = parent
-            
-        def download(self, id):
-            """Download a metasploit module given the fullname (id) of it.
-            
-            Arguments:
-            id        -- fullname of the module (ex. auxiliary/admin/backupexec/dump)
-            
-            Returns:
-            A dictionary with the following fields:
-            filename        -- Name of the file
-            content-type    -- Mimetype
-            data            -- File content
-            """
-            return self.parent._request('msf/download', {'id': id})
-        
-        def search(self, query, **kwargs):
-            """Search for a Metasploit module.
-            """
-            return self.parent._request('msf/search', dict(q=query, **kwargs))
-    
-    def __init__(self, key):
-        """Initializes the API object.
-        
-        Arguments:
-        key -- your API key
-        
-        """
-        self.api_key = key
-        self.base_url = 'http://www.shodanhq.com/api/'
-        self.exploits = self.Exploits(self)
-        self.exploitdb = self.ExploitDb(self)
-        self.msf = self.Msf(self)
-    
-    def _request(self, function, params):
-        """General-purpose function to create web requests to SHODAN.
-        
-        Arguments:
-        function  -- name of the function you want to execute
-        params      -- dictionary of parameters for the function
-        
-        Returns
-        A JSON string containing the function's results.
-        
-        """
-        # Add the API key parameter automatically
-        params['key'] = self.api_key
-        
-        # Send the request
-        data = urlopen(self.base_url + function + '?' + urlencode(params)).read().decode('utf-8')
-        
-        # Parse the text into JSON
-        data = loads(data)
-        
-        # Raise an exception if an error occurred
-        if data.get('error', None):
-            raise WebAPIError(data['error'])
-        
-        # Return the data
-        return data
-    
-    def locations(self, query):
-        """Return a break-down of all the countries and cities that the results for
-        the given search are located in.
-        """
-        return self._request('locations', {'q': query})
-    
-    def fingerprint(self, banner):
-        """Determine the software based on the banner.
-        
-        Arguments:
-        banner  - HTTP banner
-        
-        Returns:
-        A list of software that matched the given banner.
-        """
-        return self._request('fingerprint', {'banner': banner})
-    
-    def host(self, ip):
-        """Get all available information on an IP.
-
-        Arguments:
-        ip    -- IP of the computer
-
-        Returns:
-        All available information SHODAN has on the given IP,
-        subject to API key restrictions.
-
-        """
-        return self._request('host', {'ip': ip})
-    
-    def info(self):
-        """Returns information about the current API key, such as a list of add-ons
-        and other features that are enabled for the current user's API plan.
-        """
-        return self._request('info', {})
-    
-    def search(self, query, page=1, limit=None, offset=None):
-        """Search the SHODAN database.
-        
-        Arguments:
-        query    -- search query; identical syntax to the website
-        
-        Optional arguments:
-        page     -- page number of the search results 
-        limit    -- number of results to return
-        offset   -- search offset to begin getting results from
-        
-        Returns:
-        A dictionary with 3 main items: matches, countries and total.
-        Visit the website for more detailed information.
-        
-        """
-        args = {
-            'q': query,
-            'p': page,
-        }
-        if limit:
-            args['l'] = limit
-            if offset:
-                args['o'] = offset
-        
-        return self._request('search', args)
->>>>>>> eb761da2
+        return self._request('search', args)